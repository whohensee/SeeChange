import os
import warnings
import shutil
import pytest

import numpy as np

import sqlalchemy as sa

import sep

from models.base import SmartSession, FileOnDiskMixin
from models.provenance import Provenance
from models.enums_and_bitflags import BitFlagConverter
from models.image import Image
from models.source_list import SourceList
from models.psf import PSF
from models.background import Background
from models.world_coordinates import WorldCoordinates
from models.zero_point import ZeroPoint
from models.cutouts import Cutouts
from models.measurements import Measurements

from pipeline.data_store import DataStore
from pipeline.preprocessing import Preprocessor
from pipeline.detection import Detector
from pipeline.backgrounding import Backgrounder
from pipeline.astro_cal import AstroCalibrator
from pipeline.photo_cal import PhotCalibrator
from pipeline.coaddition import Coadder, CoaddPipeline
from pipeline.subtraction import Subtractor
from pipeline.cutting import Cutter
from pipeline.measuring import Measurer
from pipeline.top_level import Pipeline

from util.logger import SCLogger
from util.cache import copy_to_cache, copy_list_to_cache, copy_from_cache, copy_list_from_cache

from improc.bitmask_tools import make_saturated_flag


@pytest.fixture(scope='session')
def preprocessor_factory(test_config):

    def make_preprocessor():
        prep = Preprocessor(**test_config.value('preprocessing'))
        prep.pars._enforce_no_new_attrs = False
        prep.pars.test_parameter = prep.pars.add_par(
            'test_parameter', 'test_value', str, 'parameter to define unique tests', critical=True
        )
        prep.pars._enforce_no_new_attrs = True

        return prep

    return make_preprocessor


@pytest.fixture
def preprocessor(preprocessor_factory):
    return preprocessor_factory()


@pytest.fixture(scope='session')
def extractor_factory(test_config):

    def make_extractor():
        extr = Detector(**test_config.value('extraction.sources'))
        extr.pars._enforce_no_new_attrs = False
        extr.pars.test_parameter = extr.pars.add_par(
            'test_parameter', 'test_value', str, 'parameter to define unique tests', critical=True
        )
        extr.pars._enforce_no_new_attrs = True

        return extr

    return make_extractor


@pytest.fixture
def extractor(extractor_factory):
    return extractor_factory()


@pytest.fixture(scope='session')
def backgrounder_factory(test_config):

    def make_backgrounder():
        bg = Backgrounder(**test_config.value('extraction.bg'))
        bg.pars._enforce_no_new_attrs = False
        bg.pars.test_parameter = bg.pars.add_par(
            'test_parameter', 'test_value', str, 'parameter to define unique tests', critical=True
        )
        bg.pars._enforce_no_new_attrs = True

        return bg

    return make_backgrounder


@pytest.fixture
def backgrounder(backgrounder_factory):
    return backgrounder_factory()


@pytest.fixture(scope='session')
def astrometor_factory(test_config):

    def make_astrometor():
        astrom = AstroCalibrator(**test_config.value('extraction.wcs'))
        astrom.pars._enforce_no_new_attrs = False
        astrom.pars.test_parameter = astrom.pars.add_par(
            'test_parameter', 'test_value', str, 'parameter to define unique tests', critical=True
        )
        astrom.pars._enforce_no_new_attrs = True

        return astrom

    return make_astrometor


@pytest.fixture
def astrometor(astrometor_factory):
    return astrometor_factory()


@pytest.fixture(scope='session')
def photometor_factory(test_config):

    def make_photometor():
        photom = PhotCalibrator(**test_config.value('extraction.zp'))
        photom.pars._enforce_no_new_attrs = False
        photom.pars.test_parameter = photom.pars.add_par(
            'test_parameter', 'test_value', str, 'parameter to define unique tests', critical=True
        )
        photom.pars._enforce_no_new_attrs = True

        return photom

    return make_photometor


@pytest.fixture
def photometor(photometor_factory):
    return photometor_factory()


@pytest.fixture(scope='session')
def coadder_factory(test_config):

    def make_coadder():

        coadd = Coadder(**test_config.value('coaddition.coaddition'))
        coadd.pars._enforce_no_new_attrs = False
        coadd.pars.test_parameter = coadd.pars.add_par(
            'test_parameter', 'test_value', str, 'parameter to define unique tests', critical=True
        )
        coadd.pars._enforce_no_new_attrs = True

        return coadd

    return make_coadder


@pytest.fixture
def coadder(coadder_factory):
    return coadder_factory()


@pytest.fixture(scope='session')
def subtractor_factory(test_config):

    def make_subtractor():
        sub = Subtractor(**test_config.value('subtraction'))
        sub.pars._enforce_no_new_attrs = False
        sub.pars.test_parameter = sub.pars.add_par(
            'test_parameter', 'test_value', str, 'parameter to define unique tests', critical=True
        )
        sub.pars._enforce_no_new_attrs = True

        return sub

    return make_subtractor


@pytest.fixture
def subtractor(subtractor_factory):
    return subtractor_factory()


@pytest.fixture(scope='session')
def detector_factory(test_config):

    def make_detector():
        det = Detector(**test_config.value('detection'))
        det.pars._enforce_no_new_attrs = False
        det.pars.test_parameter = det.pars.add_par(
            'test_parameter', 'test_value', str, 'parameter to define unique tests', critical=True
        )
        det.pars._enforce_no_new_attrs = True

        return det

    return make_detector


@pytest.fixture
def detector(detector_factory):
    return detector_factory()


@pytest.fixture(scope='session')
def cutter_factory(test_config):

    def make_cutter():
        cut = Cutter(**test_config.value('cutting'))
        cut.pars._enforce_no_new_attrs = False
        cut.pars.test_parameter = cut.pars.add_par(
            'test_parameter', 'test_value', str, 'parameter to define unique tests', critical=True
        )
        cut.pars._enforce_no_new_attrs = True

        return cut

    return make_cutter


@pytest.fixture
def cutter(cutter_factory):
    return cutter_factory()


@pytest.fixture(scope='session')
def measurer_factory(test_config):

    def make_measurer():
        meas = Measurer(**test_config.value('measuring'))
        meas.pars._enforce_no_new_attrs = False
        meas.pars.test_parameter = meas.pars.add_par(
            'test_parameter', 'test_value', str, 'parameter to define unique tests', critical=True
        )
        meas.pars._enforce_no_new_attrs = True

        return meas

    return make_measurer


@pytest.fixture
def measurer(measurer_factory):
    return measurer_factory()


@pytest.fixture(scope='session')
def pipeline_factory(
        preprocessor_factory,
        extractor_factory,
        backgrounder_factory,
        astrometor_factory,
        photometor_factory,
        subtractor_factory,
        detector_factory,
        cutter_factory,
        measurer_factory,
        test_config,
):
    def make_pipeline():
        p = Pipeline(**test_config.value('pipeline'))
        p.preprocessor = preprocessor_factory()
        p.extractor = extractor_factory()
        p.backgrounder = backgrounder_factory()
        p.astrometor = astrometor_factory()
        p.photometor = photometor_factory()

        # make sure when calling get_critical_pars() these objects will produce the full, nested dictionary
        siblings = {
            'sources': p.extractor.pars,
            'bg': p.backgrounder.pars,
            'wcs': p.astrometor.pars,
            'zp': p.photometor.pars
        }
        p.extractor.pars.add_siblings(siblings)
        p.backgrounder.pars.add_siblings(siblings)
        p.astrometor.pars.add_siblings(siblings)
        p.photometor.pars.add_siblings(siblings)

        p.subtractor = subtractor_factory()
        p.detector = detector_factory()
        p.cutter = cutter_factory()
        p.measurer = measurer_factory()

        return p

    return make_pipeline


@pytest.fixture
def pipeline_for_tests(pipeline_factory):
    return pipeline_factory()


@pytest.fixture(scope='session')
def coadd_pipeline_factory(
        coadder_factory,
        extractor_factory,
        astrometor_factory,
        photometor_factory,
        test_config,
):
    def make_pipeline():
        p = CoaddPipeline(**test_config.value('pipeline'))
        p.coadder = coadder_factory()
        p.extractor = extractor_factory()
        p.astrometor = astrometor_factory()
        p.photometor = photometor_factory()

        # make sure when calling get_critical_pars() these objects will produce the full, nested dictionary
        siblings = {
            'sources': p.extractor.pars,
            'bg': p.backgrounder.pars,
            'wcs': p.astrometor.pars,
            'zp': p.photometor.pars,
        }
        p.extractor.pars.add_siblings(siblings)
        p.backgrounder.pars.add_siblings(siblings)
        p.astrometor.pars.add_siblings(siblings)
        p.photometor.pars.add_siblings(siblings)

        return p

    return make_pipeline


@pytest.fixture
def coadd_pipeline_for_tests(coadd_pipeline_factory):
    return coadd_pipeline_factory()


@pytest.fixture(scope='session')
def datastore_factory(data_dir, pipeline_factory):
    """Provide a function that returns a datastore with all the products based on the given exposure and section ID.

    To use this data store in a test where new data is to be generated,
    simply change the pipeline object's "test_parameter" value to a unique
    new value, so the provenance will not match and the data will be regenerated.

    If "save_original_image" is True, then a copy of the image before
    going through source extraction, WCS, etc. will be saved along side
    the image, with ".image.fits.original" appended to the filename;
    this path will be in ds.path_to_original_image.  In this case, the
    thing that calls this factory must delete that file when done.

    EXAMPLE
    -------
    extractor.pars.test_parameter = uuid.uuid().hex
    extractor.run(datastore)
    assert extractor.has_recalculated is True

    """
    def make_datastore(
            *args,
            cache_dir=None,
            cache_base_name=None,
            session=None,
            overrides={},
            augments={},
            bad_pixel_map=None,
            save_original_image=False
    ):
        code_version = args[0].provenance.code_version
        ds = DataStore(*args)  # make a new datastore

        if ( cache_dir is not None ) and ( cache_base_name is not None ) and ( not os.getenv( "LIMIT_CACHE_USE" ) ):
            ds.cache_base_name = os.path.join(cache_dir, cache_base_name)  # save this for testing purposes

        p = pipeline_factory()

        # allow calling scope to override/augment parameters for any of the processing steps
        p.override_parameters(**overrides)
        p.augment_parameters(**augments)

        with SmartSession(session) as session:
            code_version = session.merge(code_version)

            if ds.image is not None:  # if starting from an externally provided Image, must merge it first
                ds.image = ds.image.merge_all(session)

            ############ preprocessing to create image ############
            if (   ( not os.getenv( "LIMIT_CACHE_USAGE" ) ) and
                   ( ds.image is None ) and ( cache_dir is not None ) and ( cache_base_name is not None )
                ):
                # check if preprocessed image is in cache
                cache_name = cache_base_name + '.image.fits.json'
                cache_path = os.path.join(cache_dir, cache_name)
                if os.path.isfile(cache_path):
                    SCLogger.debug('loading image from cache. ')
                    ds.image = copy_from_cache(Image, cache_dir, cache_name)
                    # assign the correct exposure to the object loaded from cache
                    if ds.exposure_id is not None:
                        ds.image.exposure_id = ds.exposure_id
                    if ds.exposure is not None:
                        ds.image.exposure = ds.exposure

                    # Copy the original image from the cache if requested
                    if save_original_image:
                        ds.path_to_original_image = ds.image.get_fullpath()[0] + '.image.fits.original'
                        cache_path = os.path.join(cache_dir, ds.image.filepath + '.image.fits.original')
                        shutil.copy2( cache_path, ds.path_to_original_image )

                    # add the preprocessing steps from instrument (TODO: remove this as part of Issue #142)
                    # preprocessing_steps = ds.image.instrument_object.preprocessing_steps
                    # prep_pars = p.preprocessor.pars.get_critical_pars()
                    # prep_pars['preprocessing_steps'] = preprocessing_steps

                    upstreams = [ds.exposure.provenance] if ds.exposure is not None else []  # images without exposure
                    prov = Provenance(
                        code_version=code_version,
                        process='preprocessing',
                        upstreams=upstreams,
                        parameters=p.preprocessor.pars.get_critical_pars(),
                        is_testing=True,
                    )
                    prov = session.merge(prov)
                    session.commit()

                    # if Image already exists on the database, use that instead of this one
                    existing = session.scalars(sa.select(Image).where(Image.filepath == ds.image.filepath)).first()
                    if existing is not None:
                        # overwrite the existing row data using the JSON cache file
                        for key in sa.inspect(ds.image).mapper.columns.keys():
                            value = getattr(ds.image, key)
                            if (
                                    key not in ['id', 'image_id', 'created_at', 'modified'] and
                                    value is not None
                            ):
                                setattr(existing, key, value)
                        ds.image = existing  # replace with the existing row

                    ds.image.provenance = prov

                    # make sure this is saved to the archive as well
                    ds.image.save(verify_md5=False)

            if ds.image is None:  # make the preprocessed image
                SCLogger.debug('making preprocessed image. ')
                ds = p.preprocessor.run(ds, session)
                ds.image.provenance.is_testing = True
                if bad_pixel_map is not None:
                    ds.image.flags |= bad_pixel_map
                    if ds.image.weight is not None:
                        ds.image.weight[ds.image.flags.astype(bool)] = 0.0

                # flag saturated pixels, too (TODO: is there a better way to get the saturation limit? )
                mask = make_saturated_flag(ds.image.data, ds.image.instrument_object.saturation_limit, iterations=2)
                ds.image.flags |= (mask * 2 ** BitFlagConverter.convert('saturated')).astype(np.uint16)

                ds.image.save()
                if not os.getenv( "LIMIT_CACHE_USAGE" ):
                    output_path = copy_to_cache(ds.image, cache_dir)

                    if cache_dir is not None and cache_base_name is not None and output_path != cache_path:
                        warnings.warn(f'cache path {cache_path} does not match output path {output_path}')
                    elif cache_dir is not None and cache_base_name is None:
                        ds.cache_base_name = output_path
                        SCLogger.debug(f'Saving image to cache at: {output_path}')

                # In test_astro_cal, there's a routine that needs the original
                # image before being processed through the rest of what this
                # factory function does, so save it if requested
                if save_original_image:
                    ds.path_to_original_image = ds.image.get_fullpath()[0] + '.image.fits.original'
                    shutil.copy2( ds.image.get_fullpath()[0], ds.path_to_original_image )
                    if not os.getenv( "LIMIT_CACHE_USAGE" ):
                        shutil.copy2( ds.image.get_fullpath()[0],
                                      os.path.join(cache_dir, ds.image.filepath + '.image.fits.original') )

            # check if background was calculated
            if ds.image.bkg_mean_estimate is None or ds.image.bkg_rms_estimate is None:
                # Estimate the background rms with sep
                boxsize = ds.image.instrument_object.background_box_size
                filtsize = ds.image.instrument_object.background_filt_size

                # Dysfunctionality alert: sep requires a *float* image for the mask
                # IEEE 32-bit floats have 23 bits in the mantissa, so they should
                # be able to precisely represent a 16-bit integer mask image
                # In any event, sep.Background uses >0 as "bad"
                fmask = np.array(ds.image.flags, dtype=np.float32)
                backgrounder = sep.Background(ds.image.data, mask=fmask,
                                              bw=boxsize, bh=boxsize, fw=filtsize, fh=filtsize)

                ds.image.bkg_mean_estimate = backgrounder.globalback
                ds.image.bkg_rms_estimate = backgrounder.globalrms

            # TODO: move the code below here up to above preprocessing, once we have reference sets
            try:  # check if this datastore can load a reference
                # this is a hack to tell the datastore that the given image's provenance is the right one to use
                ref = ds.get_reference(session=session)
                ref_prov = ref.provenance
            except ValueError as e:
                if 'No reference image found' in str(e):
                    ref = None
                    # make a placeholder reference just to be able to make a provenance tree
                    # this doesn't matter in this case, because if there is no reference
                    # then the datastore is returned without a subtraction, so all the
                    # provenances that have the reference provenances as upstream will
                    # not even exist.

                    # TODO: we really should be working in a state where there is a reference set
                    #  that has one provenance attached to it, that exists before we start up
                    #  the pipeline. Here we are doing the opposite: we first check if a specific
                    #  reference exists, and only then chose the provenance based on the available ref.
                    # TODO: once we have a reference that is independent of the image, we can move this
                    #  code that makes the prov_tree up to before preprocessing
                    ref_prov = Provenance(
                        process='reference',
                        code_version=code_version,
                        parameters={},
                        upstreams=[],
                        is_testing=True,
                    )
                else:
                    raise e  # if any other error comes up, raise it

            ############# extraction to create sources / PSF / BG / WCS / ZP #############
            if (   ( not os.getenv( "LIMIT_CACHE_USAGE" ) ) and
                   ( cache_dir is not None ) and ( cache_base_name is not None )
                ):
                # try to get the SourceList, PSF, BG, WCS and ZP from cache
                prov = Provenance(
                    code_version=code_version,
                    process='extraction',
                    upstreams=[ds.image.provenance],
                    parameters=p.extractor.pars.get_critical_pars(),  # the siblings will be loaded automatically
                    is_testing=True,
                )
                prov = session.merge(prov)
                session.commit()

                cache_name = f'{cache_base_name}.sources_{prov.id[:6]}.fits.json'
                sources_cache_path = os.path.join(cache_dir, cache_name)
                if os.path.isfile(sources_cache_path):
                    SCLogger.debug('loading source list from cache. ')
                    ds.sources = copy_from_cache(SourceList, cache_dir, cache_name)

                    # if SourceList already exists on the database, use that instead of this one
                    existing = session.scalars(
                        sa.select(SourceList).where(SourceList.filepath == ds.sources.filepath)
                    ).first()
                    if existing is not None:
                        # overwrite the existing row data using the JSON cache file
                        for key in sa.inspect(ds.sources).mapper.columns.keys():
                            value = getattr(ds.sources, key)
                            if (
                                key not in ['id', 'image_id', 'created_at', 'modified'] and
                                value is not None
                            ):
                                setattr(existing, key, value)
                        ds.sources = existing  # replace with the existing row

                    ds.sources.provenance = prov
                    ds.sources.image = ds.image

                    # make sure this is saved to the archive as well
                    ds.sources.save(verify_md5=False)

                # try to get the PSF from cache
                cache_name = f'{cache_base_name}.psf_{prov.id[:6]}.fits.json'
                psf_cache_path = os.path.join(cache_dir, cache_name)
                if os.path.isfile(psf_cache_path):
                    SCLogger.debug('loading PSF from cache. ')
                    ds.psf = copy_from_cache(PSF, cache_dir, cache_name)

                    # if PSF already exists on the database, use that instead of this one
                    existing = session.scalars(
                        sa.select(PSF).where(PSF.filepath == ds.psf.filepath)
                    ).first()
                    if existing is not None:
                        # overwrite the existing row data using the JSON cache file
                        for key in sa.inspect(ds.psf).mapper.columns.keys():
                            value = getattr(ds.psf, key)
                            if (
                                    key not in ['id', 'image_id', 'created_at', 'modified'] and
                                    value is not None
                            ):
                                setattr(existing, key, value)
                        ds.psf = existing  # replace with the existing row

                    ds.psf.provenance = prov
                    ds.psf.image = ds.image

                    # make sure this is saved to the archive as well
                    ds.psf.save(verify_md5=False, overwrite=True)

                # try to get the background from cache
                cache_name = f'{cache_base_name}.bg_{prov.id[:6]}.h5.json'
                bg_cache_path = os.path.join(cache_dir, cache_name)
                if os.path.isfile(bg_cache_path):
                    SCLogger.debug('loading background from cache. ')
                    ds.bg = copy_from_cache(Background, cache_dir, cache_name)

                    # if BG already exists on the database, use that instead of this one
                    existing = session.scalars(
                        sa.select(Background).where(Background.filepath == ds.bg.filepath)
                    ).first()
                    if existing is not None:
                        # overwrite the existing row data using the JSON cache file
                        for key in sa.inspect(ds.bg).mapper.columns.keys():
                            value = getattr(ds.bg, key)
                            if (
                                    key not in ['id', 'image_id', 'created_at', 'modified'] and
                                    value is not None
                            ):
                                setattr(existing, key, value)
                        ds.bg = existing

                    ds.bg.provenance = prov
                    ds.bg.image = ds.image

                    # make sure this is saved to the archive as well
                    ds.bg.save(verify_md5=False, overwrite=True)

                # try to get the WCS from cache
                cache_name = f'{cache_base_name}.wcs_{prov.id[:6]}.txt.json'
                wcs_cache_path = os.path.join(cache_dir, cache_name)
                if os.path.isfile(wcs_cache_path):
                    SCLogger.debug('loading WCS from cache. ')
                    ds.wcs = copy_from_cache(WorldCoordinates, cache_dir, cache_name)
                    prov = session.merge(prov)

                    # check if WCS already exists on the database
                    if ds.sources is not None:
                        existing = session.scalars(
                            sa.select(WorldCoordinates).where(
                                WorldCoordinates.sources_id == ds.sources.id,
                                WorldCoordinates.provenance_id == prov.id
                            )
                        ).first()
                    else:
                        existing = None

                    if existing is not None:
                        # overwrite the existing row data using the JSON cache file
                        for key in sa.inspect(ds.wcs).mapper.columns.keys():
                            value = getattr(ds.wcs, key)
                            if (
                                    key not in ['id', 'sources_id', 'created_at', 'modified'] and
                                    value is not None
                            ):
                                setattr(existing, key, value)
                        ds.wcs = existing  # replace with the existing row

                    ds.wcs.provenance = prov
                    ds.wcs.sources = ds.sources
                    # make sure this is saved to the archive as well
                    ds.wcs.save(verify_md5=False, overwrite=True)

                # try to get the ZP from cache
                cache_name = cache_base_name + '.zp.json'
                zp_cache_path = os.path.join(cache_dir, cache_name)
                if os.path.isfile(zp_cache_path):
                    SCLogger.debug('loading zero point from cache. ')
                    ds.zp = copy_from_cache(ZeroPoint, cache_dir, cache_name)

                    # check if ZP already exists on the database
                    if ds.sources is not None:
                        existing = session.scalars(
                            sa.select(ZeroPoint).where(
                                ZeroPoint.sources_id == ds.sources.id,
                                ZeroPoint.provenance_id == prov.id
                            )
                        ).first()
                    else:
                        existing = None

                    if existing is not None:
                        # overwrite the existing row data using the JSON cache file
                        for key in sa.inspect(ds.zp).mapper.columns.keys():
                            value = getattr(ds.zp, key)
                            if (
                                    key not in ['id', 'sources_id', 'created_at', 'modified'] and
                                    value is not None
                            ):
                                setattr(existing, key, value)
                        ds.zp = existing  # replace with the existing row

                    ds.zp.provenance = prov
                    ds.zp.sources = ds.sources

            # if any data product is missing, must redo the extraction step
            if ds.sources is None or ds.psf is None or ds.bg is None or ds.wcs is None or ds.zp is None:
                SCLogger.debug('extracting sources. ')
                ds = p.extractor.run(ds, session)

                ds.sources.save(overwrite=True)
                if cache_dir is not None and cache_base_name is not None:
                    output_path = copy_to_cache(ds.sources, cache_dir)
                    if cache_dir is not None and cache_base_name is not None and output_path != sources_cache_path:
                        warnings.warn(f'cache path {sources_cache_path} does not match output path {output_path}')

                ds.psf.save(overwrite=True)
                if cache_dir is not None and cache_base_name is not None:
                    output_path = copy_to_cache(ds.psf, cache_dir)
                    if cache_dir is not None and cache_base_name is not None and output_path != psf_cache_path:
                        warnings.warn(f'cache path {psf_cache_path} does not match output path {output_path}')

                SCLogger.debug('Running background estimation')
                ds = p.backgrounder.run(ds, session)

                ds.bg.save(overwrite=True)
                if cache_dir is not None and cache_base_name is not None:
                    output_path = copy_to_cache(ds.bg, cache_dir)
                    if cache_dir is not None and cache_base_name is not None and output_path != bg_cache_path:
                        warnings.warn(f'cache path {bg_cache_path} does not match output path {output_path}')

                SCLogger.debug('Running astrometric calibration')
                ds = p.astrometor.run(ds, session)
                ds.wcs.save(overwrite=True)
                if ((cache_dir is not None) and (cache_base_name is not None) and
                        (not os.getenv("LIMIT_CACHE_USAGE"))):
                    output_path = copy_to_cache(ds.wcs, cache_dir)
                    if output_path != wcs_cache_path:
                        warnings.warn(f'cache path {wcs_cache_path} does not match output path {output_path}')

                SCLogger.debug('Running photometric calibration')
                ds = p.photometor.run(ds, session)
                if (   ( not os.getenv( "LIMIT_CACHE_USAGE" ) ) and
                       ( cache_dir is not None ) and ( cache_base_name is not None )
                ):
                    output_path = copy_to_cache(ds.zp, cache_dir, cache_name)
                    if output_path != zp_cache_path:
                        warnings.warn(f'cache path {zp_cache_path} does not match output path {output_path}')

            ds.save_and_commit(session=session)
            if ref is None:
                return ds  # if no reference is found, simply return the datastore without the rest of the products

            # try to find the subtraction image in the cache
            if cache_dir is not None:
                prov = Provenance(
                    code_version=code_version,
                    process='subtraction',
                    upstreams=[
                        ds.image.provenance,
                        ds.sources.provenance,
                        ref.image.provenance,
                        ref.sources.provenance,
                    ],
                    parameters=p.subtractor.pars.get_critical_pars(),
                    is_testing=True,
                )
                prov = session.merge(prov)
                session.commit()

                sub_im = Image.from_new_and_ref(ds.image, ref.image)
                sub_im.provenance = prov
                cache_sub_name = sub_im.invent_filepath()
                cache_name = cache_sub_name + '.image.fits.json'
                if os.path.isfile(os.path.join(cache_dir, cache_name)):
                    SCLogger.debug('loading subtraction image from cache. ')
                    ds.sub_image = copy_from_cache(Image, cache_dir, cache_name)

                    ds.sub_image.provenance = prov
                    ds.sub_image.upstream_images.append(ref.image)
                    ds.sub_image.ref_image_id = ref.image_id
                    ds.sub_image.new_image = ds.image
                    ds.sub_image.save(verify_md5=False)  # make sure it is also saved to archive

                    # try to load the aligned images from cache
                    prov_aligned_ref = Provenance(
                        code_version=code_version,
                        parameters={
                            'method': 'swarp',
                            'to_index': 'new',
                            'max_arcsec_residual': 0.2,
                            'crossid_radius': 2.0,
                            'max_sources_to_use': 2000,
                            'min_frac_matched': 0.1,
                            'min_matched': 10,
                        },
                        upstreams=[
                            ds.image.provenance,
                            ds.sources.provenance,  # this also includes the PSF's provenance
                            ds.wcs.provenance,
                            ds.ref_image.provenance,
                            ds.ref_image.sources.provenance,
                            ds.ref_image.wcs.provenance,
                            ds.ref_image.zp.provenance,
                        ],
                        process='alignment',
                        is_testing=True,
                    )
                    # TODO: can we find a less "hacky" way to do this?
                    f = ref.image.invent_filepath()
                    f = f.replace('ComSci', 'Warped')  # not sure if this or 'Sci' will be in the filename
                    f = f.replace('Sci', 'Warped')     # in any case, replace it with 'Warped'
                    f = f[:-6] + prov_aligned_ref.id[:6]  # replace the provenance ID
                    filename_aligned_ref = f

                    prov_aligned_new = Provenance(
                        code_version=code_version,
                        parameters=prov_aligned_ref.parameters,
                        upstreams=[
                            ds.image.provenance,
                            ds.sources.provenance,  # this also includes provs for PSF, BG, WCS, ZP
                        ],
                        process='alignment',
                        is_testing=True,
                    )
                    f = ds.sub_image.new_image.invent_filepath()
                    f = f.replace('ComSci', 'Warped')
                    f = f.replace('Sci', 'Warped')
                    f = f[:-6] + prov_aligned_new.id[:6]
                    filename_aligned_new = f

                    cache_name_ref = filename_aligned_ref + '.fits.json'
                    cache_name_new = filename_aligned_new + '.fits.json'
                    if (
                            os.path.isfile(os.path.join(cache_dir, cache_name_ref)) and
                            os.path.isfile(os.path.join(cache_dir, cache_name_new))
                    ):
                        SCLogger.debug('loading aligned reference image from cache. ')
                        image_aligned_ref = copy_from_cache(Image, cache_dir, cache_name)
                        image_aligned_ref.provenance = prov_aligned_ref
                        image_aligned_ref.info['original_image_id'] = ds.ref_image_id
                        image_aligned_ref.info['original_image_filepath'] = ds.ref_image.filepath
                        image_aligned_ref.save(verify_md5=False, no_archive=True)
                        # TODO: should we also load the aligned image's sources, PSF, and ZP?

                        SCLogger.debug('loading aligned new image from cache. ')
                        image_aligned_new = copy_from_cache(Image, cache_dir, cache_name)
                        image_aligned_new.provenance = prov_aligned_new
                        image_aligned_new.info['original_image_id'] = ds.image_id
                        image_aligned_new.info['original_image_filepath'] = ds.image.filepath
                        image_aligned_new.save(verify_md5=False, no_archive=True)
                        # TODO: should we also load the aligned image's sources, PSF, and ZP?

                        if image_aligned_ref.mjd < image_aligned_new.mjd:
                            ds.sub_image._aligned_images = [image_aligned_ref, image_aligned_new]
                        else:
                            ds.sub_image._aligned_images = [image_aligned_new, image_aligned_ref]

            if ds.sub_image is None:  # no hit in the cache
                ds = p.subtractor.run(ds, session)
                ds.sub_image.save(verify_md5=False)  # make sure it is also saved to archive
                if not os.getenv( "LIMIT_CACHE_USAGE" ):
                    copy_to_cache(ds.sub_image, cache_dir)

            # make sure that the aligned images get into the cache, too
            if (
                    ( not os.getenv( "LIMIT_CACHE_USAGE" ) ) and
                    'cache_name_ref' in locals() and
                    os.path.isfile(os.path.join(cache_dir, cache_name_ref)) and
                    'cache_name_new' in locals() and
                    os.path.isfile(os.path.join(cache_dir, cache_name_new))
            ):
                for im in ds.sub_image.aligned_images:
                    copy_to_cache(im, cache_dir)

            ############ detecting to create a source list ############
            prov = Provenance(
                code_version=code_version,
                process='detection',
                upstreams=[ds.sub_image.provenance],
                parameters=p.detector.pars.get_critical_pars(),
                is_testing=True,
            )
            prov = session.merge(prov)
            session.commit()

            cache_name = os.path.join(cache_dir, cache_sub_name + f'.sources_{prov.id[:6]}.npy.json')
            if ( not os.getenv( "LIMIT_CACHE_USAGE" ) ) and ( os.path.isfile(cache_name) ):
                SCLogger.debug('loading detections from cache. ')
                ds.detections = copy_from_cache(SourceList, cache_dir, cache_name)
                ds.detections.provenance = prov
                ds.detections.image = ds.sub_image
                ds.sub_image.sources = ds.detections
                ds.detections.save(verify_md5=False)
            else:  # cannot find detections on cache
                ds = p.detector.run(ds, session)
                ds.detections.save(verify_md5=False)
                if not os.getenv( "LIMIT_CACHE_USAGE" ):
                    copy_to_cache(ds.detections, cache_dir, cache_name)

            ############ cutting to create cutouts ############
            prov = Provenance(
                code_version=code_version,
                process='cutting',
                upstreams=[ds.detections.provenance],
                parameters=p.cutter.pars.get_critical_pars(),
                is_testing=True,
            )
            prov = session.merge(prov)
            session.commit()

            cache_name = os.path.join(cache_dir, cache_sub_name + f'.cutouts_{prov.id[:6]}.h5')
            if ( not os.getenv( "LIMIT_CACHE_USAGE" ) ) and ( os.path.isfile(cache_name) ):
                SCLogger.debug('loading cutouts from cache. ')
                ds.cutouts = copy_from_cache(Cutouts, cache_dir, cache_name) # this grabs the whole co_list
                                                                             # even before load()...that ok?
                ds.cutouts.load()
                setattr(ds.cutouts, 'provenance', prov)
                setattr(ds.cutouts, 'sources', ds.detections)
                ds.cutouts.save()
            else:  # cannot find cutouts on cache
<<<<<<< HEAD
                ds = p.cutter.run(ds)
                ds.cutouts.save()
=======
                ds = p.cutter.run(ds, session)
                Cutouts.save_list(ds.cutouts)
>>>>>>> 8b4a87c8
                if not os.getenv( "LIMIT_CACHE_USAGE" ):
                    copy_to_cache(ds.cutouts, cache_dir)

            ############ measuring to create measurements ############
            prov = Provenance(
                code_version=code_version,
                process='measuring',
                upstreams=[ds.cutouts.provenance],
                parameters=p.measurer.pars.get_critical_pars(),
                is_testing=True,
            )
            prov = session.merge(prov)
            session.commit()

            cache_name = os.path.join(cache_dir, cache_sub_name + f'.measurements_{prov.id[:6]}.json')

            if ( not os.getenv( "LIMIT_CACHE_USAGE" ) ) and ( os.path.isfile(cache_name) ):
                # note that the cache contains ALL the measurements, not only the good ones
                SCLogger.debug('loading measurements from cache. ')
                ds.all_measurements = copy_list_from_cache(Measurements, cache_dir, cache_name)
                [setattr(m, 'provenance', prov) for m in ds.all_measurements]
                # [setattr(m, 'cutouts', c) for m, c in zip(ds.all_measurements, ds.cutouts)]
                [setattr(m, 'cutouts', ds.cutouts) for m in ds.all_measurements]

                ds.measurements = []
                for m in ds.all_measurements:
                    threshold_comparison = p.measurer.compare_measurement_to_thresholds(m)
                    if threshold_comparison != "delete":  # all disqualifiers are below threshold
                        m.is_bad = threshold_comparison == "bad"
                        ds.measurements.append(m)

                [m.associate_object(session) for m in ds.measurements]  # create or find an object for each measurement
                # no need to save list because Measurements is not a FileOnDiskMixin!
            else:  # cannot find measurements on cache
<<<<<<< HEAD
                ds = p.measurer.run(ds)
                # breakpoint()
=======
                ds = p.measurer.run(ds, session)
>>>>>>> 8b4a87c8
                copy_list_to_cache(ds.all_measurements, cache_dir, cache_name)  # must provide filepath!

            ds.save_and_commit(session=session)

            return ds

    return make_datastore<|MERGE_RESOLUTION|>--- conflicted
+++ resolved
@@ -901,13 +901,8 @@
                 setattr(ds.cutouts, 'sources', ds.detections)
                 ds.cutouts.save()
             else:  # cannot find cutouts on cache
-<<<<<<< HEAD
-                ds = p.cutter.run(ds)
+                ds = p.cutter.run(ds, session)
                 ds.cutouts.save()
-=======
-                ds = p.cutter.run(ds, session)
-                Cutouts.save_list(ds.cutouts)
->>>>>>> 8b4a87c8
                 if not os.getenv( "LIMIT_CACHE_USAGE" ):
                     copy_to_cache(ds.cutouts, cache_dir)
 
@@ -942,12 +937,7 @@
                 [m.associate_object(session) for m in ds.measurements]  # create or find an object for each measurement
                 # no need to save list because Measurements is not a FileOnDiskMixin!
             else:  # cannot find measurements on cache
-<<<<<<< HEAD
-                ds = p.measurer.run(ds)
-                # breakpoint()
-=======
                 ds = p.measurer.run(ds, session)
->>>>>>> 8b4a87c8
                 copy_list_to_cache(ds.all_measurements, cache_dir, cache_name)  # must provide filepath!
 
             ds.save_and_commit(session=session)
