--- conflicted
+++ resolved
@@ -3,10 +3,7 @@
 import shutil
 import sqlalchemy as sa
 import numpy as np
-<<<<<<< HEAD
 import psutil
-=======
->>>>>>> 1a547227
 
 from models.base import SmartSession, FileOnDiskMixin, _logger
 from models.provenance import Provenance
@@ -442,6 +439,184 @@
         shutil.rmtree(os.path.join(os.path.dirname(exposure.get_fullpath()), '115'), ignore_errors=True)
         shutil.rmtree(os.path.join(archive.test_folder_path, '115'), ignore_errors=True)
 
+def test_bitflag_propagation(decam_exposure, decam_reference, decam_default_calibrators, archive):
+    """
+    Test that adding a bitflag to the exposure propagates to all downstreams as they are created
+    Does not check measurements, as they do not have the HasBitflagBadness Mixin.
+    """
+    exposure = decam_exposure
+    ref = decam_reference
+    sec_id = ref.section_id
+
+    try:  # cleanup the file at the end
+        p = Pipeline()
+        exposure.badness = 'banding'  # add a bitflag to check for propagation
+
+        # first run the pipeline and check for basic propagation of the single bitflag
+        ds = p.run(exposure, sec_id)
+
+        assert ds.exposure._bitflag == 2     # 2**1 is the bitflag for 'banding'
+        assert ds.image._upstream_bitflag == 2
+        assert ds.sources._upstream_bitflag == 2
+        assert ds.psf._upstream_bitflag == 2
+        assert ds.wcs._upstream_bitflag == 2
+        assert ds.zp._upstream_bitflag == 2
+        assert ds.sub_image._upstream_bitflag == 2
+        assert ds.detections._upstream_bitflag == 2
+        for cutout in ds.cutouts:   # cutouts is a list of cutout objects
+            assert cutout._upstream_bitflag == 2
+
+
+        # test part 2: Add a second bitflag partway through and check it propagates to downstreams
+
+        # delete downstreams of ds.sources
+        ds.wcs = None
+        ds.zp = None
+        ds.sub_image = None
+        ds.detections = None
+        ds.cutouts = None
+
+        ds.sources._bitflag = 2**17  # bitflag 2**17 is 'many sources'
+        desired_bitflag = 2**1 + 2**17 # bitflag for 'banding' and 'many sources'
+        ds = p.run(ds)
+
+        assert ds.sources.bitflag == desired_bitflag 
+        assert ds.wcs._upstream_bitflag == desired_bitflag
+        assert ds.zp._upstream_bitflag == desired_bitflag
+        assert ds.sub_image._upstream_bitflag == desired_bitflag
+        assert ds.detections._upstream_bitflag == desired_bitflag
+        for cutout in ds.cutouts:
+            assert cutout._upstream_bitflag == desired_bitflag
+        assert ds.image.bitflag == 2 # not in the downstream of sources
+
+
+        # test part 3: test update_downstream_badness() function by adding and removing flags
+        # and observing propagation
+
+        # commit to DB using this session
+        with SmartSession() as session:
+            ds.save_and_commit(session=session)
+            ds.image = session.merge(ds.image)
+
+            # add a bitflag and check that it appears in downstreams
+            ds.image._bitflag = 16  # 16=2**4 is the bitflag for 'bad subtraction'  
+            session.add(ds.image)
+            session.commit()
+            ds.image.exposure.update_downstream_badness(session)
+            session.commit()
+
+            desired_bitflag = 2**1 + 2**4 + 2**17  # 'banding' 'bad subtraction' 'many sources'
+            assert ds.exposure.bitflag == 2**1
+            assert ds.image.bitflag == 2**1 + 2**4  # 'banding' and 'bad subtraction'
+            assert ds.sources.bitflag == desired_bitflag
+            assert ds.psf.bitflag == 2**1 + 2**4 # pending psf re-structure, only downstream of image
+            assert ds.wcs.bitflag == desired_bitflag
+            assert ds.zp.bitflag == desired_bitflag
+            assert ds.sub_image.bitflag == desired_bitflag
+            assert ds.detections.bitflag == desired_bitflag
+            for cutout in ds.cutouts:
+                assert cutout.bitflag == desired_bitflag
+
+            # remove the bitflag and check that it disappears in downstreams
+            ds.image._bitflag = 0  # remove 'bad subtraction'  
+            session.commit()
+            ds.image.exposure.update_downstream_badness(session)
+            session.commit()
+            desired_bitflag = 2**1 + 2**17  # 'banding' 'many sources'
+            assert ds.exposure.bitflag == 2**1
+            assert ds.image.bitflag == 2**1  # just 'banding' left on image
+            assert ds.sources.bitflag == desired_bitflag
+            assert ds.psf.bitflag == 2**1 #  pending psf re-structure, only downstream of image
+            assert ds.wcs.bitflag == desired_bitflag
+            assert ds.zp.bitflag == desired_bitflag
+            assert ds.sub_image.bitflag == desired_bitflag
+            assert ds.detections.bitflag == desired_bitflag
+            for cutout in ds.cutouts:
+                assert cutout.bitflag == desired_bitflag
+
+
+    finally:
+        if 'ds' in locals():
+            ds.delete_everything()
+        # added this cleanup to make sure the temp data folder is cleaned up
+        # this should be removed after we add datastore failure modes (issue #150)
+        shutil.rmtree(os.path.join(os.path.dirname(exposure.get_fullpath()), '115'), ignore_errors=True)
+        shutil.rmtree(os.path.join(archive.test_folder_path, '115'), ignore_errors=True)
+
+
+def test_get_upstreams_and_downstreams(decam_exposure, decam_reference, decam_default_calibrators, archive):
+    """
+    Test that get_upstreams() and get_downstreams() return the proper objects.
+    """
+    exposure = decam_exposure
+    ref = decam_reference
+    sec_id = ref.section_id
+
+    try:  # cleanup the file at the end
+        p = Pipeline()
+        ds = p.run(exposure, sec_id)
+
+        # commit to DB using this session
+        with SmartSession() as session:
+            ds.save_and_commit(session=session)
+
+            # test get_upstreams()
+            assert ds.exposure.get_upstreams() == []
+            assert [upstream.id for upstream in ds.image.get_upstreams(session)] == [ds.exposure.id]
+            assert [upstream.id for upstream in ds.sources.get_upstreams(session)] == [ds.image.id]
+            assert [upstream.id for upstream in ds.wcs.get_upstreams(session)] == [ds.sources.id]
+            assert [upstream.id for upstream in ds.psf.get_upstreams(session)] == [ds.image.id] # until PSF upstreams settled
+            assert [upstream.id for upstream in ds.zp.get_upstreams(session)] == [ds.sources.id, ds.wcs.id]
+            assert [upstream.id for upstream in ds.sub_image.get_upstreams(session)] == [ref.image.id,
+                                                                                  ref.image.sources.id,
+                                                                                  ref.image.psf.id,
+                                                                                  ref.image.wcs.id,
+                                                                                  ref.image.zp.id,
+                                                                                  ds.image.id,
+                                                                                  ds.sources.id,
+                                                                                  ds.psf.id,
+                                                                                  ds.wcs.id,
+                                                                                  ds.zp.id]
+            assert [upstream.id for upstream in ds.detections.get_upstreams(session)] == [ds.sub_image.id]
+            for cutout in ds.cutouts:
+                assert [upstream.id for upstream in cutout.get_upstreams(session)] == [ds.detections.id]
+            #  measurements are a challenge to make sure the *right* measurement is with the right cutout
+            # for the time being, check that the measurements upstream is one of the cutouts
+            cutout_ids = np.unique([cutout.id for cutout in ds.cutouts])
+            for measurement in ds.measurements:
+                m_upstream_ids =  np.array([upstream.id for upstream in measurement.get_upstreams(session)])
+                assert np.all(np.isin(m_upstream_ids, cutout_ids)) 
+
+            # test get_downstreams
+            assert [downstream.id for downstream in ds.exposure.get_downstreams(session)] == [ds.image.id]
+            assert [downstream.id for downstream in ds.image.get_downstreams(session)] == [ds.psf.id,
+                                                                                    ds.sources.id,
+                                                                                    ds.wcs.id,
+                                                                                    ds.zp.id,
+                                                                                    ds.sub_image.id]
+            assert [downstream.id for downstream in ds.sources.get_downstreams(session)] == [ds.wcs.id, ds.zp.id, ds.sub_image.id]
+            assert [downstream.id for downstream in ds.psf.get_downstreams(session)] == [] # until PSF downstreams settled
+            assert [downstream.id for downstream in ds.wcs.get_downstreams(session)] == [ds.zp.id, ds.sub_image.id]
+            assert [downstream.id for downstream in ds.zp.get_downstreams(session)] == [ds.sub_image.id]
+            assert [downstream.id for downstream in ds.sub_image.get_downstreams(session)] == [ds.detections.id]
+            assert np.all(np.isin([downstream.id for downstream in ds.detections.get_downstreams(session)], cutout_ids))
+            # basic test: check the downstreams of cutouts is one of the measurements
+            measurement_ids = np.unique([measurement.id for measurement in ds.measurements])
+            for cutout in ds.cutouts:
+                c_downstream_ids = [downstream.id for downstream in cutout.get_downstreams(session)]
+                assert np.all(np.isin(c_downstream_ids, measurement_ids))
+            for measurement in ds.measurements:
+                assert [downstream.id for downstream in measurement.get_downstreams(session)] == []
+            
+
+    finally:
+        if 'ds' in locals():
+            ds.delete_everything()
+        # added this cleanup to make sure the temp data folder is cleaned up
+        # this should be removed after we add datastore failure modes (issue #150)
+        shutil.rmtree(os.path.join(os.path.dirname(exposure.get_fullpath()), '115'), ignore_errors=True)
+        shutil.rmtree(os.path.join(archive.test_folder_path, '115'), ignore_errors=True)
+
 
 def test_datastore_delete_everything(decam_datastore):
     im = decam_datastore.image
