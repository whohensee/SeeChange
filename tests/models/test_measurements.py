--- conflicted
+++ resolved
@@ -13,16 +13,12 @@
 from models.measurements import Measurements
 
 
-<<<<<<< HEAD
 def test_xyz(cutter, measurer, ptf_datastore):
     # breakpoint()
     # ds = measurer.run(ptf_datastore.cutouts)
     return None
 
-def test_measurements_attributes(measurer, ptf_datastore):
-=======
 def test_measurements_attributes(measurer, ptf_datastore, test_config):
->>>>>>> 8b4a87c8
 
     aper_radii = test_config.value('extraction.sources.apertures')
     ds = measurer.run(ptf_datastore.cutouts)
