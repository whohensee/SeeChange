--- conflicted
+++ resolved
@@ -307,16 +307,10 @@
             params = self.pars.get_critical_pars()
             params['random_seed'] = random_seed
             zpprov = Provenance.get( zp.provenance_id )
-<<<<<<< HEAD
             process=self.pars.get_process_name()
             prov = Provenance( code_version_id=Provenance.get_code_version( process=process ).id,
-                               process=process,
-                               params=params,
-=======
-            prov = Provenance( code_version_id=Provenance.get_code_version().id,
                                process=self.pars.get_process_name(),
                                parameters=params,
->>>>>>> 4165dbfa
                                upstreams=[zpprov] )
             prov.insert_if_needed()
 
